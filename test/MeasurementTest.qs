--- conflicted
+++ resolved
@@ -57,28 +57,6 @@
 
     @Test("chp.StabilizerSimulator")
     @Test("QuantumSimulator")
-<<<<<<< HEAD
-    operation MeasureBellZStateTest() : Unit {
-        using ((a,b) = (Qubit(),Qubit())) {
-            StateOne(a);
-            StateOne(b);
-            let x = Measure([PauliZ,PauliZ],[a,b]);
-            EqualityFactR(x, Zero, "Measurement should be |11>");
-            Reset(a);
-            Reset(b);
-        }
-        Message("Test passed.");
-    }
-
-    @Test("chp.StabilizerSimulator")
-    @Test("QuantumSimulator")
-    operation MeasureBellXStateTest() : Unit {
-        using ((a,b) = (Qubit(),Qubit())) {
-            StateI(a);
-            StateI(b);
-            let x = Measure([PauliZ,PauliZ],[a,b]);
-            EqualityFactR(x, Zero, "Measurement should be |11>");
-=======
     operation MeasureBellBothTest() : Unit {
         using ((a,b) = (Qubit(),Qubit())) {
             H(a);
@@ -87,7 +65,6 @@
 
             EqualityFactR(x, Zero, "Measurements should be Zero");
             
->>>>>>> f778a255
             Reset(a);
             Reset(b);
         }
